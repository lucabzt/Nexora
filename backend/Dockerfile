--- conflicted
+++ resolved
@@ -71,8 +71,4 @@
 
 EXPOSE 8000
 # später workercount per variable setzen
-<<<<<<< HEAD
-CMD uvicorn app.main:app --host 0.0.0.0 --port 8000 --workers $WORKERS
-=======
-CMD uvicorn app.main:app --host 0.0.0.0 --port 8000 --workers ${WORKERS}
->>>>>>> c5b6b00c
+CMD uvicorn app.main:app --host 0.0.0.0 --port 8000 --workers ${WORKERS}