"""
Utility class to get the queries for all the agents
As the queries are very text heavy, I do not want to build them up in the agent or state service.
"""
import json

from ..agents.utils import create_text_query, create_docs_query


class QueryService:
    def __init__(self, state_manager):
        self.sm = state_manager

<<<<<<< HEAD
    @staticmethod
    def get_grader_query(question: str, correct_answer: str, users_answer: str):
        query = f"""
Practice Question: {question}
Correct Answer: {correct_answer}
User Answer: {users_answer}
"""
        return create_text_query(query)

    def get_tester_query(self, user_id: str, course_id: int, chapter_idx: int, explanation: str):
=======
    def get_tester_query(self, user_id: str, course_id: int, chapter_idx: int, explanation: str, language: str, difficulty: str):
>>>>>>> cf970c7f
        chapter = self.sm.get_state(user_id, course_id)['chapters'][chapter_idx]
        pretty_chapter = \
        f"""
        Title: {chapter["caption"]}
        Time for Chapter: {chapter["time"]} minutes
        Full Chapter Content (React): \n{json.dumps(explanation, indent=2)}
        Response Language: {language}
        Response Difficulty: {difficulty}
        """
        return create_text_query(pretty_chapter)


    def get_explainer_query(self, user_id, course_id, chapter_idx, language: str, difficulty: str):
        chapter = self.sm.get_state(user_id, course_id)['chapters'][chapter_idx]
        pretty_chapter = \
            f"""
                Chapter {chapter_idx + 1}:
                Caption: {chapter['caption']}
                Time in Minutes: {chapter['time']}
                Content Summary: \n{json.dumps(chapter['content'], indent=2)}
                Note by Planner Agent: {json.dumps(chapter['note'], indent=2)}
                Response Language: {language}
                Response Difficulty: {difficulty}
            """
        return create_text_query(pretty_chapter)
    
    def get_explainer_image_query(self, user_id, course_id, chapter_idx):
        chapter = self.sm.get_state(user_id, course_id)['chapters'][chapter_idx]
        pretty_chapter = \
            f"""
                Caption: {chapter['caption']}
                Content Summary: \n{json.dumps(chapter['content'], indent=2)}
                Note by Planner Agent: {json.dumps(chapter['note'], indent=2)}
            """
        return create_text_query(pretty_chapter)

    @staticmethod
    def get_info_query(request, docs, images):
        """
        Get the query for the info agent

        Args:
            request: The request from the frontend
            docs: All documents uploaded to the course
            images: All images uploaded to the course
        """
        return create_text_query(
        f"""
            The following is the user query for creating a course / learning path:
            {request.query}
            The users uploaded the following documents:
            {[doc.filename for doc in docs]}
            {[img.filename for img in images]}
            Response Language: {request.language}
            Response Difficulty: {request.difficulty}
        """)

    @staticmethod
    def get_planner_query(request, docs, images):
        # query for the planner agent
        planner_query = \
        f"""
            Question (System): What do you want to learn?
            Answer (User): \n{request.query}
            Question (System): How many hours do you want to invest?
            Answer (User): {request.time_hours}
            Question (System): What language do you want to learn?
            Answer (User): {request.language}
            Question (System): What difficulty do you want to learn?
            Answer (User): {request.difficulty}
        """
        return create_docs_query(planner_query, docs, images)<|MERGE_RESOLUTION|>--- conflicted
+++ resolved
@@ -11,7 +11,6 @@
     def __init__(self, state_manager):
         self.sm = state_manager
 
-<<<<<<< HEAD
     @staticmethod
     def get_grader_query(question: str, correct_answer: str, users_answer: str):
         query = f"""
@@ -21,10 +20,8 @@
 """
         return create_text_query(query)
 
-    def get_tester_query(self, user_id: str, course_id: int, chapter_idx: int, explanation: str):
-=======
+
     def get_tester_query(self, user_id: str, course_id: int, chapter_idx: int, explanation: str, language: str, difficulty: str):
->>>>>>> cf970c7f
         chapter = self.sm.get_state(user_id, course_id)['chapters'][chapter_idx]
         pretty_chapter = \
         f"""
@@ -50,7 +47,7 @@
                 Response Difficulty: {difficulty}
             """
         return create_text_query(pretty_chapter)
-    
+
     def get_explainer_image_query(self, user_id, course_id, chapter_idx):
         chapter = self.sm.get_state(user_id, course_id)['chapters'][chapter_idx]
         pretty_chapter = \
