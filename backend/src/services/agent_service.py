--- conflicted
+++ resolved
@@ -50,84 +50,12 @@
         task_id (str): The unique ID for this course creation task, used for WebSocket communication.
         ws_manager (WebSocketConnectionManager): Manager to send messages over WebSockets.
         """
-<<<<<<< HEAD
-        # create a memory session for the course creation
-        session = await self.session_service.create_session(
-            app_name=self.app_name,
-            user_id=user_id,
-            state={}
-        )
-        session_id = session.id
-
-        # retrieve documents from database
-        docs = documents_crud.get_documents_by_ids(db, request.document_ids)
-        images = images_crud.get_images_by_ids(db, request.picture_ids)
-
-        # get a short course title and description from the quick agent
-        info_response = await self.info_agent.run(
-            user_id=user_id,
-            state={},
-            content=self.query_service.get_info_query(request, docs, images)
-        )
-
-        # Create course in database
-        course_db = courses_crud.create_course(
-            db=db,
-            session_id=session_id,
-            user_id=user_id,
-            title=info_response['title'],
-            description=info_response['description'],
-            total_time_hours=request.time_hours,
-            status=CourseStatus.CREATING
-        )
-
-        # Create initial state
-        init_state = CourseState(
-            query=request.query,
-            time_hours=request.time_hours,
-        )
-        self.state_manager.create_state(user_id, course_db.id, init_state)
-
-        # bind documents to this course
-        for doc in docs:
-            documents_crud.update_document(db, int(doc.id), course_id=course_db.id)
-        for img in images:
-            images_crud.update_image(db, int(img.id), course_id=course_db.id)
-
-        # Stream the course info first
-        course_info = {
-            "course_id": course_db.id,
-            "title": course_db.title,
-            "description": course_db.description,
-            "session_id": course_db.session_id,
-            "total_time_hours": course_db.total_time_hours
-        }
-
-        yield json.dumps({"type": "course_info", "data": course_info}) + "\n"
-
-        # Query the planner agent (returns a dict)
-        response_planner = await self.planner_agent.run(
-            user_id=user_id,
-            state=self.state_manager.get_state(user_id=user_id, course_id=course_db.id),
-            content=self.query_service.get_planner_query(request, docs, images),
-            debug=False
-        )
-
-        # Save chapters to state
-        self.state_manager.save_chapters(user_id, course_db.id, response_planner["chapters"])
-
-        # Process each chapter and stream as it's created
-        for idx, topic in enumerate(response_planner["chapters"]):
-            # Get response from coding agent
-            response_code = await self.coding_agent.run(
-=======
         course_db = None  # Initialize course_db for broader scope in try/except/finally
         try:
             print(f"[{task_id}] Starting course creation for user {user_id}")
             # Create a memory session for the course creation
             session = await self.session_service.create_session(
                 app_name=self.app_name,
->>>>>>> ce1572da
                 user_id=user_id,
                 state={}
             )
@@ -142,36 +70,21 @@
             # Get a short course title and description from the info_agent
             info_response = await self.info_agent.run(
                 user_id=user_id,
-<<<<<<< HEAD
-                state=self.state_manager.get_state(user_id=user_id, course_id=course_db.id),
-                content=self.query_service.get_tester_query(user_id, course_db.id, idx, response_code["explanation"]),
-=======
                 state={},
                 content=self.query_service.get_info_query(request, docs, images)
->>>>>>> ce1572da
             )
             print(f"[{task_id}] InfoAgent response: {info_response['title']}")
 
             # Create course in database
             course_db = courses_crud.create_course(
                 db=db,
-<<<<<<< HEAD
-                course_id=course_db.id,
-                index=idx + 1,
-                caption=topic['caption'],
-                summary=json.dumps(topic['content'], indent=2),
-                content=response_code['explanation'],
-                time_minutes=topic['time'],
-=======
                 session_id=session_id,
                 user_id=user_id,
                 title=info_response['title'],
                 description=info_response['description'],
                 total_time_hours=request.time_hours,
                 status=CourseStatus.CREATING
->>>>>>> ce1572da
-            )
-            db.commit() # Commit to get course_db.id
+            )
             print(f"[{task_id}] Course created in DB with ID: {course_db.id}")
 
             # Create initial state
@@ -186,7 +99,6 @@
                 documents_crud.update_document(db, int(doc.id), course_id=course_db.id)
             for img in images:
                 images_crud.update_image(db, int(img.id), course_id=course_db.id)
-            db.commit()
             print(f"[{task_id}] Documents and images bound to course.")
 
             # Stream the course info first
@@ -213,35 +125,32 @@
             # Save chapters to state
             self.state_manager.save_chapters(user_id, course_db.id, response_planner["chapters"])
 
-            # Process each chapter
-            for idx, topic in enumerate(response_planner["chapters"]):
-                print(f"[{task_id}] Processing chapter {idx + 1}: {topic.get('caption')}")
-                # Get response from explainer agent
-                response_explainer = await self.explainer_agent.run(
-                    user_id=user_id,
-                    state=self.state_manager.get_state(user_id=user_id, course_id=course_db.id),
-                    content=self.query_service.get_explainer_query(user_id, course_db.id, idx),
-                )
-
-                # Get response from tester agent
-                response_tester = await self.tester_agent.run(
-                    user_id=user_id,
-                    state=self.state_manager.get_state(user_id=user_id, course_id=course_db.id),
-                    content=self.query_service.get_tester_query(user_id, course_db.id, idx, response_explainer["explanation"]),
-                )
-
-                # Save the chapter in db
-                chapter_db = chapters_crud.create_chapter(
-                    db=db,
-                    course_id=course_db.id,
-                    index=idx + 1,
-                    caption=topic['caption'],
-                    summary=json.dumps(topic['content'], indent=2), # Assuming topic['content'] is structured data for summary
-                    content=response_explainer['explanation'],
-                    time_minutes=topic['time'],
-                )
-                db.commit() # Commit to get chapter_db.id
-                print(f"[{task_id}] Chapter {chapter_db.index} (ID: {chapter_db.id}) saved to DB.")
+        # Process each chapter and stream as it's created
+        for idx, topic in enumerate(response_planner["chapters"]):
+            # Get response from coding agent
+            response_code = await self.coding_agent.run(
+                user_id=user_id,
+                state=self.state_manager.get_state(user_id=user_id, course_id=course_db.id),
+                content=self.query_service.get_explainer_query(user_id, course_db.id, idx),
+            )
+
+            # Get response from tester agent
+            response_tester = await self.tester_agent.run(
+                user_id=user_id,
+                state=self.state_manager.get_state(user_id=user_id, course_id=course_db.id),
+                content=self.query_service.get_tester_query(user_id, course_db.id, idx, response_code["explanation"]),
+            )
+
+            # Save the chapter in db first
+            chapter_db = chapters_crud.create_chapter(
+                db=db,
+                course_id=course_db.id,
+                index=idx + 1,
+                caption=topic['caption'],
+                summary=json.dumps(topic['content'], indent=2),
+                content=response_code['explanation'],
+                time_minutes=topic['time'],
+            )
 
                 # Save questions in db
                 question_objects = []
@@ -267,7 +176,6 @@
                         "correct_answer": q_db.correct_answer,
                         "explanation": q_db.explanation
                     })
-                db.commit()
                 print(f"[{task_id}] Saved {len(question_objects)} questions for chapter {chapter_db.id}.")
 
                 # Build chapter response data
@@ -286,12 +194,10 @@
 
             # Update course status to finished
             courses_crud.update_course_status(db, course_db.id, CourseStatus.FINISHED)
-            db.commit()
-            print(f"[{task_id}] Course {course_db.id} status updated to FINISHED.")
 
             # Send completion signal
             await ws_manager.send_json_message(task_id, {
-                "type": "complete", 
+                "type": "complete",
                 "data": {"course_id": course_db.id, "message": "Course created successfully"}
             })
             print(f"[{task_id}] Sent completion signal.")
@@ -307,14 +213,14 @@
                     print(f"[{task_id}] Course {course_db.id} status updated to FAILED due to error.")
                 except Exception as db_error:
                     print(f"[{task_id}] Additionally, failed to update course status to FAILED: {db_error}")
-            
+
             await ws_manager.send_json_message(task_id, {
-                "type": "error", 
+                "type": "error",
                 "data": {"message": error_message, "course_id": course_db.id if course_db else None}
             })
             # Re-raise the exception if you want the background task to show as 'failed' in FastAPI logs
             # or if something upstream needs to handle it. For now, we handle it and inform client.
-            # raise e 
+            # raise e
 
         finally:
             print(f"[{task_id}] Finished processing create_course background task.")
