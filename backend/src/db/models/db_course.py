--- conflicted
+++ resolved
@@ -63,12 +63,8 @@
 
     # Relationships
     course = relationship("Course", back_populates="chapters")
-<<<<<<< HEAD
     questions = relationship("PracticeQuestion", back_populates="chapter", cascade="all, delete-orphan")
-=======
-    mc_questions = relationship("MultipleChoiceQuestion", back_populates="chapter", cascade="all, delete-orphan")
     notes = relationship("Note", back_populates="chapter", cascade="all, delete-orphan")
->>>>>>> cf970c7f
 
     # This makes ordering chapters by their index for a given course very fast.
     __table_args__ = (
