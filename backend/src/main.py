from fastapi import FastAPI, Depends, HTTPException, status, APIRouter, Request # Ensure Request is imported
from fastapi.responses import RedirectResponse # Add this
from fastapi.middleware.cors import CORSMiddleware
from starlette.middleware.sessions import SessionMiddleware
from fastapi.security import OAuth2PasswordRequestForm
from sqlalchemy.orm import Session
from datetime import timedelta
<<<<<<< HEAD
import secrets # Added for generating random passwords/suffixes
=======
import uuid
>>>>>>> c74c872f

from .schemas import user as user_schema
from .models import db_user as user_model
from .schemas import token as token_schema

from .utils import auth
from .db.database import engine, get_db
from .routers import users,courses,files # Your existing users router


from fastapi import APIRouter, Depends, HTTPException, status, Request
from authlib.integrations.starlette_client import OAuth, OAuthError
from .config import settings
from .models.db_user import User as UserModel


# Create database tables
user_model.Base.metadata.create_all(bind=engine)

# Create the main app instance
app = FastAPI(title="User Management API", root_path="/api")

# Add SessionMiddleware - THIS MUST BE ADDED
# Generate a random secret key for session middleware (ensure this is consistent if you have multiple instances or restart often, consider moving to settings)
# For production, you'd want to set this from an environment variable or a config file.
SESSION_SECRET_KEY = secrets.token_hex(32)
app.add_middleware(
    SessionMiddleware,
    secret_key=SESSION_SECRET_KEY
)


# CORS Configuration (remains the same)
origins = [
    "http://localhost:3000",
    "http://localhost:8000",
]
app.add_middleware(
    CORSMiddleware,
    allow_origins=origins,
    allow_credentials=True,
    allow_methods=["*"],
    allow_headers=["*"],
)

# Create a root router for the /api prefix
api_router = APIRouter()

# Define /users/me BEFORE including users.router to ensure correct route matching
@api_router.get("/users/me", response_model=user_schema.User, tags=["users"])
async def read_users_me(current_user: user_model.User = Depends(auth.get_current_active_user)):
    return current_user

# Include your existing routers under this api_router
api_router.include_router(users.router)
api_router.include_router(courses.router)
api_router.include_router(files.router)

# If you had other routers (e.g., items_router), you would include them here too:
# api_router.include_router(items_router, prefix="/items", tags=["items"])


# Define /token and /register directly under api_router if you want them prefixed
@api_router.post("/token", response_model=token_schema.Token, tags=["authentication"])
async def login_for_access_token(
    form_data: OAuth2PasswordRequestForm = Depends(),
    db: Session = Depends(get_db)
):
    user = auth.authenticate_user(db, form_data.username, form_data.password)
    if not user: # This check should come first
        raise HTTPException(
            status_code=status.HTTP_401_UNAUTHORIZED,
            detail="Incorrect username or password",
            headers={"WWW-Authenticate": "Bearer"},
        )
        
    if not getattr(user, 'is_active', False): # Use getattr for safety, though direct access should work
        raise HTTPException(status_code=status.HTTP_400_BAD_REQUEST, detail="Inactive user")
    
    access_token_expires = timedelta(minutes=auth.ACCESS_TOKEN_EXPIRE_MINUTES)
    access_token = auth.create_access_token(
        data={"sub": user.username, "user_id": user.id, "is_admin": user.is_admin, "email": user.email}, # Added email
        expires_delta=access_token_expires,
    )
    
    return {
        "access_token": access_token,
        "token_type": "bearer",
        "user_id": user.id,
        "username": user.username,
        "email": user.email, # Added email
        "is_admin": user.is_admin
    }


@api_router.post("/register", response_model=user_schema.User, status_code=status.HTTP_201_CREATED,
                 tags=["Authentication"])
async def register_user(user_data: user_schema.UserCreate, db: Session = Depends(get_db)):
    # Check if username from incoming data (user_data.username) already exists in the DB
    db_user_by_username = db.query(user_model.User).filter(user_model.User.username == user_data.username).first()
    if db_user_by_username:
        raise HTTPException(status_code=status.HTTP_400_BAD_REQUEST, detail="Username already registered")

    # Check if email from incoming data (user_data.email) already exists in the DB
    db_user_by_email = db.query(user_model.User).filter(user_model.User.email == user_data.email).first()
    if db_user_by_email:
        raise HTTPException(status_code=status.HTTP_400_BAD_REQUEST, detail="Email already registered")

    hashed_password = auth.get_password_hash(user_data.password)

    # Generate a unique string ID
    user_id = str(uuid.uuid4())

    # Create an instance of the SQLAlchemy model (user_model.User)
    new_db_user = user_model.User(
        id=user_id,  # Explicitly set the ID
        username=user_data.username,
        email=user_data.email,
        hashed_password=hashed_password,
        is_admin=False
    )

    db.add(new_db_user)
    db.commit()
    db.refresh(new_db_user)

<<<<<<< HEAD


oauth = OAuth()
oauth.register(
    name='google',
    client_id=settings.GOOGLE_CLIENT_ID,
    client_secret=settings.GOOGLE_CLIENT_SECRET,
    server_metadata_url='https://accounts.google.com/.well-known/openid-configuration',
    client_kwargs={'scope': 'openid email profile'}
)


@api_router.get("/login/google")
async def login_google(request: Request):
    redirect_uri = settings.GOOGLE_REDIRECT_URI
    return await oauth.google.authorize_redirect(request, redirect_uri)


@api_router.get("/google/callback")
async def google_callback(request: Request, db: Session = Depends(get_db)):
    print("Google callback received")
    try:
        token = await oauth.google.authorize_access_token(request)
    except OAuthError as error:
        print(f"OAuthError: {error}")
        raise HTTPException(
            status_code=status.HTTP_401_UNAUTHORIZED,
            detail=f'Could not validate credentials: {error.error}',
            headers={"WWW-Authenticate": "Bearer"},
        ) from error
    
    user_info = token.get('userinfo')
    if not user_info:
        print("No user info found in token")
        raise HTTPException(
            status_code=status.HTTP_400_BAD_REQUEST,
            detail="Could not fetch user info from Google."
        )

    email = user_info.get("email")
    if not email:
        print("Email not found in user info")
        raise HTTPException(
            status_code=status.HTTP_400_BAD_REQUEST,
            detail="Email not found in Google user info."
        )
        
    name = user_info.get("name")
    picture_url = user_info.get("picture")

    db_user = db.query(UserModel).filter(UserModel.email == email).first()


    if not db_user:
        # Create a new user
        # Determine initial username from name or email prefix
        if name:
            # Simple conversion: lowercase, replace spaces with dots, take first 40 chars
            base_username = name.lower().replace(" ", ".")[:40]
        else:
            base_username = email.split("@")[0][:40]

        # Ensure username uniqueness
        username_candidate = base_username
        # Limit username length to fit DB schema (String(50))
        # Max length for base_username part to allow for suffix like ".abc123" (7 chars)
        max_len_for_base_with_suffix = 50 - 8 
        
        # Ensure base_username is not too long if we need to add a suffix
        if len(username_candidate) > max_len_for_base_with_suffix:
            username_candidate = username_candidate[:max_len_for_base_with_suffix]

        final_username = username_candidate
        # Check for collision and append suffix if needed
        while db.query(UserModel).filter(UserModel.username == final_username).first():
            suffix = secrets.token_hex(3) # 6-character hex string
            final_username = f"{username_candidate}.{suffix}" 
            # Ensure the generated username does not exceed 50 chars
            if len(final_username) > 50:
                # If it's too long even with suffix, truncate the base part more aggressively
                # This is a fallback, ideally the initial truncation is enough
                base_part_len = 50 - len(suffix) - 1 # -1 for the dot
                final_username = f"{username_candidate[:base_part_len]}.{suffix}"

        random_password = secrets.token_urlsafe(16)
        hashed_password = auth.get_password_hash(random_password)
        
        db_user = UserModel(
            id=secrets.token_hex(16),  # Generate a random ID for the user
            email=email,
            username=final_username,
            hashed_password=hashed_password,
            is_active=True,
            is_admin=False 
        )
        db.add(db_user)
        db.commit()
        db.refresh(db_user)
    
    if not getattr(db_user, 'is_active', False): # Use getattr for safety
        print("User is inactive")
        raise HTTPException(
            status_code=status.HTTP_400_BAD_REQUEST, 
            detail="User is inactive."
        )

    access_token_expires = timedelta(minutes=auth.ACCESS_TOKEN_EXPIRE_MINUTES)
    access_token = auth.create_access_token(
        data={"sub": db_user.username, "user_id": db_user.id, "is_admin": db_user.is_admin, "email": db_user.email},
        expires_delta=access_token_expires,
    )
    
    # OLD RETURN JSON:
    # return {{
    #     "access_token": access_token,
    #     "token_type": "bearer",
    #     "user_id": db_user.id,
    #     "username": db_user.username,
    #     "email": db_user.email,
    #     "is_admin": db_user.is_admin
    # }}

    # NEW RETURN: Redirect to frontend with token in fragment
    frontend_base_url = settings.FRONTEND_BASE_URL  # Assuming frontend runs on port 3000
    frontend_callback_path = "/auth/google/callback"

    redirect_url_with_fragment = f"{frontend_base_url}{frontend_callback_path}#access_token={access_token}&token_type=bearer"
    print(f"Redirecting to: {redirect_url_with_fragment}")
    
    return RedirectResponse(url=redirect_url_with_fragment)

=======
    return new_db_user
@api_router.get("/users/me", response_model=user_schema.User, tags=["users"]) # Moved /users/me here
async def read_users_me(current_user: user_model.User = Depends(auth.get_current_active_user)):
    return current_user
>>>>>>> c74c872f


# Include the api_router in the main app
app.include_router(api_router)


# The root path "/" is now outside the /api prefix
@app.get("/")
async def root():
    return {"message": "Welcome to the User Management API. API endpoints are under /api"}<|MERGE_RESOLUTION|>--- conflicted
+++ resolved
@@ -5,11 +5,8 @@
 from fastapi.security import OAuth2PasswordRequestForm
 from sqlalchemy.orm import Session
 from datetime import timedelta
-<<<<<<< HEAD
 import secrets # Added for generating random passwords/suffixes
-=======
 import uuid
->>>>>>> c74c872f
 
 from .schemas import user as user_schema
 from .models import db_user as user_model
@@ -136,8 +133,6 @@
     db.commit()
     db.refresh(new_db_user)
 
-<<<<<<< HEAD
-
 
 oauth = OAuth()
 oauth.register(
@@ -268,13 +263,6 @@
     
     return RedirectResponse(url=redirect_url_with_fragment)
 
-=======
-    return new_db_user
-@api_router.get("/users/me", response_model=user_schema.User, tags=["users"]) # Moved /users/me here
-async def read_users_me(current_user: user_model.User = Depends(auth.get_current_active_user)):
-    return current_user
->>>>>>> c74c872f
-
 
 # Include the api_router in the main app
 app.include_router(api_router)
