import { useState, useEffect } from 'react';
import { useParams, useNavigate } from 'react-router-dom';
import { useTranslation } from 'react-i18next';
import {
  Container,
  Title,
  Text,
  Card,
  Group,
  Button,
  Tabs,
  List,
  Radio,
  Alert,
  Box,
  Loader,
  Paper,
  Badge,
  SimpleGrid,
  Image,
<<<<<<< HEAD
=======
  Textarea
>>>>>>> a06ad20b
} from '@mantine/core';
import { IconDownload } from '@tabler/icons-react';

import { useMediaQuery } from '@mantine/hooks';
import { IconAlertCircle, IconBookmark, IconQuestionMark, IconPhoto, IconFileText } from '@tabler/icons-react';
<<<<<<< HEAD
import { MediaGallery } from '../components/media/MediaGallery';
import { FileList } from '../components/media/FileList';
=======
>>>>>>> a06ad20b
import { toast } from 'react-toastify';
import { courseService } from '../api/courseService';
import ToolbarContainer from '../components/tools/ToolbarContainer';
import { useToolbar } from '../contexts/ToolbarContext';
import AiCodeWrapper from "../components/AiCodeWrapper.jsx";
<<<<<<< HEAD
import { downloadChapterContentAsPDF, prepareElementForPDF } from '../utils/pdfDownload';
import FullscreenContentWrapper from '../components/FullscreenContentWrapper';
=======
>>>>>>> a06ad20b

function ChapterView() {
  const { t } = useTranslation('chapterView');
  const { courseId, chapterId } = useParams(); // This should be the actual DB ID now
  const navigate = useNavigate();
  const { toolbarOpen, toolbarWidth } = useToolbar(); // Get toolbar state from context
  const isMobile = useMediaQuery('(max-width: 768px)'); // Add mobile detection
  const [chapter, setChapter] = useState(null);
<<<<<<< HEAD
  const [images, setImages] = useState([]); // This will store image info + object URLs
  const [files, setFiles] = useState([]); // This will store file info + object URLs
=======
  const [questions, setQuestions] = useState([]); // Separate state for questions
  const [images, setImages] = useState([]);
  const [files, setFiles] = useState([]);
>>>>>>> a06ad20b
  const [loading, setLoading] = useState(true);
  const [mediaLoading, setMediaLoading] = useState(true);
  const [error, setError] = useState(null);
  const [activeTab, setActiveTab] = useState('content');

  // Quiz state
  const [quizAnswers, setQuizAnswers] = useState({}); // For MC questions
  const [openTextAnswers, setOpenTextAnswers] = useState({}); // For OT questions
  const [quizSubmitted, setQuizSubmitted] = useState(false);
  const [quizScore, setQuizScore] = useState(0);
  const [gradingQuestion, setGradingQuestion] = useState(null); // Track which OT question is being graded
  const [questionFeedback, setQuestionFeedback] = useState({}); // Store feedback for OT questions
  const [markingComplete, setMarkingComplete] = useState(false);
<<<<<<< HEAD
  const [downloadingPDF, setDownloadingPDF] = useState(false);
  const [deletingItem, setDeletingItem] = useState(null); // Track which item is being deleted

  // Ref for the content area that we want to download as PDF
  const contentRef = useRef(null);
=======
>>>>>>> a06ad20b

  useEffect(() => {
    console.log("Toolbar state changed:", { open: toolbarOpen, width: toolbarWidth });
    // We could add additional logic here if needed
  }, [toolbarOpen, toolbarWidth]);

  // Fetch chapter data and media info
  useEffect(() => {
    const fetchChapterAndMediaInfo = async () => {
      try {
        setLoading(true);
<<<<<<< HEAD
        // Fetch chapter data and media info
        const [chapterData, imagesData, filesData] = await Promise.all([
=======
        // Fetch chapter data, questions, images, and files separately
        const [chapterData, questionsData, imagesData, filesData] = await Promise.all([
>>>>>>> a06ad20b
          courseService.getChapter(courseId, chapterId),
          courseService.getChapterQuestions(courseId, chapterId),
          courseService.getImages(courseId),
          courseService.getFiles(courseId)
        ]);

        setChapter(chapterData);
<<<<<<< HEAD
        
        // Set initial media state with empty URLs (will be populated in next effect)
        setImages(imagesData.map(img => ({
          ...img,
          objectUrl: null,
          loading: true,
          error: null
        })));
        
        setFiles(filesData.map(file => ({
          ...file,
          objectUrl: null,
          loading: true,
          error: null
        })));
=======
        setQuestions(questionsData || []);
        setImages(imagesData);
        setFiles(filesData);
>>>>>>> a06ad20b

        // Initialize quiz answers based on question types
        if (questionsData && questionsData.length > 0) {
          const initialMCAnswers = {};
          const initialOTAnswers = {};

          questionsData.forEach((question) => {
            if (question.type === 'MC') {
              initialMCAnswers[question.id] = '';
            } else if (question.type === 'OT') {
              initialOTAnswers[question.id] = question.users_answer || '';
            }
          });

          setQuizAnswers(initialMCAnswers);
          setOpenTextAnswers(initialOTAnswers);
        }

        setError(null);
      } catch (error) {
        setError(t('errors.loadFailed'));
<<<<<<< HEAD
        console.error('Error fetching chapter or media info:', error);
=======
        console.error('Error fetching chapter, questions, images, or files:', error);
>>>>>>> a06ad20b
      } finally {
        setLoading(false);
      }
    };

    fetchChapterAndMediaInfo();
  }, [courseId, chapterId, t]);

<<<<<<< HEAD
  // Track if this is the initial load
  const initialLoad = useRef(true);

  // Fetch actual media files
  useEffect(() => {
    if (loading) return; // Wait for initial data to load
    
    // Only run on initial load or when media data changes
    if (!initialLoad.current && images.every(img => img.objectUrl || img.error) && 
        files.every(file => file.objectUrl || file.error)) {
      return;
    }
    
    const fetchMedia = async () => {
      console.log('Starting media fetch...');
      try {
        setMediaLoading(true);
        
        // Process images
        console.log('Processing images...', images);
        const updatedImages = await Promise.all(
          images.map(async (image) => {
            if (image.objectUrl || image.error) {
              console.log(`Skipping image ${image.id} - already ${image.objectUrl ? 'loaded' : 'errored'}`);
              return image;
            }
            
            try {
              console.log(`Downloading image ${image.id}...`);
              const imageBlob = await courseService.downloadImage(image.id);
              console.log(`Downloaded image ${image.id}, creating object URL...`);
              const objectUrl = URL.createObjectURL(
                new Blob([imageBlob], { type: image.content_type || 'application/octet-stream' })
              );
              console.log(`Created object URL for image ${image.id}:`, objectUrl.substring(0, 50) + '...');
              return { ...image, objectUrl, loading: false, error: null };
            } catch (err) {
              console.error(`Error loading image ${image.id} (${image.filename}):`, err);
              return { 
                ...image, 
                error: t('errors.mediaLoadFailed'), 
                loading: false,
                errorDetails: err.message
              };
            }
          })
        );
        
        // Process files
        console.log('Processing files...', files);
        const updatedFiles = await Promise.all(
          files.map(async (file) => {
            if (file.objectUrl || file.error) {
              console.log(`Skipping file ${file.id} - already ${file.objectUrl ? 'loaded' : 'errored'}`);
              return file;
            }
            
            try {
              console.log(`Downloading file ${file.id}...`);
              const fileBlob = await courseService.downloadFile(file.id);
              console.log(`Downloaded file ${file.id}, creating object URL...`);
              const objectUrl = URL.createObjectURL(
                new Blob([fileBlob], { type: file.content_type || 'application/octet-stream' })
              );
              console.log(`Created object URL for file ${file.id}:`, objectUrl.substring(0, 50) + '...');
              return { ...file, objectUrl, loading: false, error: null };
            } catch (err) {
              console.error(`Error loading file ${file.id} (${file.filename}):`, err);
              return { 
                ...file, 
                error: t('errors.mediaLoadFailed'), 
                loading: false,
                errorDetails: err.message
              };
            }
          })
        );
        
        console.log('Media fetch complete, updating state...');
        setImages(updatedImages);
        setFiles(updatedFiles);
        initialLoad.current = false;
      } catch (error) {
        console.error('Unexpected error in media fetch:', error);
        toast.error(t('errors.mediaLoadFailed'));
      } finally {
        console.log('Media fetch completed, setting loading to false');
        setMediaLoading(false);
      }
    };

    fetchMedia();
  }, [loading, t, images, files]); // Include images and files in dependencies

  // Separate effect for cleanup on unmount
  useEffect(() => {
    return () => {
      console.log('Cleaning up media URLs on unmount...');
      const allMedia = [...images, ...files];
      allMedia.forEach(item => {
        if (item?.objectUrl) {
          console.log(`Revoking URL for ${item.id} (${item.filename})`);
          URL.revokeObjectURL(item.objectUrl);
        }
      });
    };
  }, []); // Empty dependency array means this only runs on unmount

  const handleDeleteImage = async (imageId) => {
    try {
      setDeletingItem(`image-${imageId}`);
      await courseService.deleteImage(imageId);
      
      // Optimistically update the UI
      setImages(prevImages => prevImages.filter(img => img.id !== imageId));
      
      // Clean up the object URL
      const imageToDelete = images.find(img => img.id === imageId);
      if (imageToDelete?.objectUrl) {
        URL.revokeObjectURL(imageToDelete.objectUrl);
      }
      
      toast.success(t('imageDeleted'));
    } catch (error) {
      console.error('Error deleting image:', error);
      toast.error(t('errors.deleteFailed'));
    } finally {
      setDeletingItem(null);
    }
  };

  const handleDeleteFile = async (fileId) => {
    try {
      setDeletingItem(`file-${fileId}`);
      await courseService.deleteDocument(fileId);
      
      // Optimistically update the UI
      setFiles(prevFiles => prevFiles.filter(file => file.id !== fileId));
      
      // Clean up the object URL
      const fileToDelete = files.find(file => file.id === fileId);
      if (fileToDelete?.objectUrl) {
        URL.revokeObjectURL(fileToDelete.objectUrl);
      }
      
      toast.success(t('fileDeleted'));
    } catch (error) {
      console.error('Error deleting file:', error);
      toast.error(t('errors.deleteFailed'));
    } finally {
      setDeletingItem(null);
    }
  };

  const handleAnswerChange = (questionIndex, value) => {
=======
  const handleMCAnswerChange = (questionId, value) => {
>>>>>>> a06ad20b
    setQuizAnswers((prev) => ({
      ...prev,
      [questionId]: value,
    }));
  };

  const handleOTAnswerChange = (questionId, value) => {
    setOpenTextAnswers((prev) => ({
      ...prev,
      [questionId]: value,
    }));
  };

  const handleGradeOpenTextQuestion = async (questionId) => {
    const userAnswer = openTextAnswers[questionId];
    if (!userAnswer || !userAnswer.trim()) {
      toast.error('Please provide an answer before grading.');
      return;
    }

    try {
      setGradingQuestion(questionId);
      const feedback = await courseService.getQuestionFeedback(
        courseId,
        chapterId,
        questionId,
        userAnswer
      );

      setQuestionFeedback(prev => ({
        ...prev,
        [questionId]: feedback
      }));

      toast.success('Your answer has been graded!');
    } catch (error) {
      console.error('Error grading question:', error);
      toast.error('Failed to grade your answer. Please try again.');
    } finally {
      setGradingQuestion(null);
    }
  };

  const handleSubmitQuiz = () => {
    if (!questions || questions.length === 0) return;

    let correct = 0;
    let totalMCQuestions = 0;

    // Only count MC questions for the score calculation
    questions.forEach((question) => {
      if (question.type === 'MC') {
        totalMCQuestions++;
        if (quizAnswers[question.id] === question.correct_answer) {
          correct++;
        }
      }
    });

    if (totalMCQuestions > 0) {
      const scorePercentage = Math.round((correct / totalMCQuestions) * 100);
      setQuizScore(scorePercentage);
      setQuizSubmitted(true);

      if (scorePercentage >= 70) {
        toast.success(t('toast.quizGreatJob', { scorePercentage }));
      } else {
        toast.info(t('toast.quizReviewContent', { scorePercentage }));
      }
    } else {
      // If there are no MC questions, just mark as submitted
      setQuizSubmitted(true);
      toast.info('Quiz completed! Check your open text question feedback above.');
    }
  };

  const markChapterComplete = async () => {
    try {
      setMarkingComplete(true);
      await courseService.markChapterComplete(courseId, chapterId);
      toast.success(t('toast.markedCompleteSuccess'));
      navigate(`/dashboard/courses/${courseId}`);
    } catch (error) {
      toast.error(t('toast.markedCompleteError'));
      console.error('Error marking chapter complete:', error);
    } finally {
      setMarkingComplete(false);
    }
  };

  const sidebarWidth = isMobile
    ? (toolbarOpen ? window.innerWidth : 0) // Full screen on mobile when open, hidden when closed
    : (toolbarOpen ? toolbarWidth : 40); // Desktop shows normal width when open, 40px when closed

  const mcQuestions = questions.filter(q => q.type === 'MC');
  const otQuestions = questions.filter(q => q.type === 'OT');
  const hasQuestions = questions.length > 0;

  return (
    <div style={{
      display: 'flex',
      position: 'relative',
      width: '100%',
      height: 'calc(100vh - 70px)', // Adjust for header height
      marginTop: 0,
      overflow: 'hidden' // Prevent page-level scrolling issues
    }}>
      {/* Main content with dynamic positioning - centered in available space */}
      <Container size="lg" py="xl" style={{
        flexGrow: 1,
        maxWidth: `calc(100% - ${sidebarWidth}px)`, // Limit max width to available space
        width: `calc(100% - ${sidebarWidth}px)`, // Use calculated width
        transition: 'all 0.3s ease',
        marginRight: `${sidebarWidth}px`, // Keep space for toolbar
        paddingLeft: '20px', // Add padding on left
        paddingRight: '20px', // Add padding on right
        overflow: 'auto', // Allow content to scroll if needed
        position: 'relative', // Create stacking context
        height: '100%' // Fill the available height
      }}>
        {loading && (
          <Box sx={{ display: 'flex', justifyContent: 'center', padding: '50px' }}>
            <Loader size="lg" title={t('loading')} />
          </Box>
        )}

        {error && !loading && (
          <Alert
            icon={<IconAlertCircle size={16} />}
            title={t('errors.genericTitle')}
            color="red"
            mb="lg"
          >
            {error}
          </Alert>
        )}

        {!loading && !error && chapter && (
          <>
            <Group position="apart" mb="md">
              <div>
                <Title order={1}>{chapter.caption}</Title>
                <Text color="dimmed">{t('estimatedTime', { minutes: chapter.time_minutes })}</Text>
              </div>
              <Button
                color="green"
                onClick={markChapterComplete}
                loading={markingComplete}
                disabled={markingComplete}
              >
                {t('buttons.markComplete')}
              </Button>
            </Group>

            <Tabs value={activeTab} onTabChange={setActiveTab} mb="xl">
              <Tabs.List>
                <Tabs.Tab value="content" icon={<IconBookmark size={14} />}>{t('tabs.content')}</Tabs.Tab>
                {images.length > 0 && (
                    <Tabs.Tab value="images" icon={<IconPhoto size={14} />}>{t('tabs.images')}</Tabs.Tab>
                )}
                {files.length > 0 && (
                    <Tabs.Tab value="files" icon={<IconFileText size={14} />}>{t('tabs.files')}</Tabs.Tab>
                )}
                {hasQuestions && (
                  <Tabs.Tab value="quiz" icon={<IconQuestionMark size={14} />}>
                    {t('tabs.quiz', { count: questions.length })}
                  </Tabs.Tab>
                )}
              </Tabs.List>

              <Tabs.Panel value="content" pt="xs">
<<<<<<< HEAD
                <FullscreenContentWrapper>
                  <Paper shadow="xs" p="md" withBorder ref={contentRef}>
                    <div className="markdown-content">
                      <AiCodeWrapper>{chapter.content}</AiCodeWrapper>
                    </div>
                  </Paper>
                </FullscreenContentWrapper>
=======
                <Paper shadow="xs" p="md" withBorder>
                  <div className="markdown-content">
                    <AiCodeWrapper>{chapter.content}</AiCodeWrapper>
                  </div>
                </Paper>
>>>>>>> a06ad20b
              </Tabs.Panel>

                <Tabs.Panel value="images" pt="xs">
                  <Paper shadow="xs" p="md" withBorder>
                    <MediaGallery 
                      images={images} 
                      onDelete={handleDeleteImage} 
                      deletingItem={deletingItem} 
                      isMobile={isMobile} 
                    />
                  </Paper>
                </Tabs.Panel>

                <Tabs.Panel value="files" pt="xs">
                  <Paper shadow="xs" p="md" withBorder>
                    <FileList 
                      files={files} 
                      onDelete={handleDeleteFile} 
                      deletingItem={deletingItem} 
                      mediaLoading={mediaLoading} 
                    />
                  </Paper>
                </Tabs.Panel>

              <Tabs.Panel value="quiz" pt="xs">
                <Paper shadow="xs" p="md" withBorder>
                  {quizSubmitted && mcQuestions.length > 0 && (
                    <Alert
                      color={quizScore >= 70 ? "green" : "yellow"}
                      title={quizScore >= 70 ? t('quiz.alert.greatJobTitle') : t('quiz.alert.keepPracticingTitle')}
                      mb="lg"
                    >
                      <Group>
                        <Text>{t('quiz.alert.scoreText', { quizScore })}</Text>
                        <Badge color={quizScore >= 70 ? "green" : "yellow"}>
                          {quizScore}%
                        </Badge>
                      </Group>
                    </Alert>
                  )}

                  {/* Open Text Questions */}
                  {otQuestions.map((question, qIndex) => (
                    <Card key={`ot-${question.id}`} mb="md" withBorder>
                      <Text weight={500} mb="md">
                        {qIndex + 1}. {question.question} <Badge color="blue" size="sm">Open Text</Badge>
                      </Text>

                      <Textarea
                        placeholder="Type your answer here..."
                        value={openTextAnswers[question.id] || ''}
                        onChange={(e) => handleOTAnswerChange(question.id, e.target.value)}
                        minRows={3}
                        mb="md"
                        disabled={questionFeedback[question.id]}
                      />

                      {!questionFeedback[question.id] && (
                        <Button
                          onClick={() => handleGradeOpenTextQuestion(question.id)}
                          loading={gradingQuestion === question.id}
                          disabled={!openTextAnswers[question.id]?.trim()}
                          color="blue"
                          size="sm"
                        >
                          Grade Answer
                        </Button>
                      )}

                      {questionFeedback[question.id] && (
                        <Alert
                          color="blue"
                          title="AI Feedback"
                          mb="sm"
                        >
                          <Text mb="xs">
                            <strong>Points received:</strong> {questionFeedback[question.id].points_received}
                          </Text>
                          <Text>
                            <strong>Feedback:</strong> {questionFeedback[question.id].feedback}
                          </Text>
                          {questionFeedback[question.id].correct_answer && (
                            <Text mt="xs">
                              <strong>Expected answer:</strong> {questionFeedback[question.id].correct_answer}
                            </Text>
                          )}
                        </Alert>
                      )}
                    </Card>
                  ))}

                  {/* Multiple Choice Questions */}
                  {mcQuestions.map((question, qIndex) => (
                    <Card key={`mc-${question.id}`} mb="md" withBorder>
                      <Text weight={500} mb="md">
                        {otQuestions.length + qIndex + 1}. {question.question} <Badge color="green" size="sm">Multiple Choice</Badge>
                      </Text>

                      <Radio.Group
                        value={quizAnswers[question.id]}
                        onChange={(value) => handleMCAnswerChange(question.id, value)}
                        name={`question-${question.id}`}
                        mb="md"
                        disabled={quizSubmitted}
                      >
                        <Radio value="a" label={question.answer_a} mb="xs" />
                        <Radio value="b" label={question.answer_b} mb="xs" />
                        <Radio value="c" label={question.answer_c} mb="xs" />
                        <Radio value="d" label={question.answer_d} mb="xs" />
                      </Radio.Group>

                      {quizSubmitted && (
                        <Alert
                          color={quizAnswers[question.id] === question.correct_answer ? "green" : "red"}
                          title={quizAnswers[question.id] === question.correct_answer ? t('quiz.alert.correctTitle') : t('quiz.alert.incorrectTitle')}
                        >
                          <Text mb="xs">
                            {quizAnswers[question.id] !== question.correct_answer && (
                              <>{t('quiz.alert.theCorrectAnswerIs')} <strong>
                                {question[`answer_${question.correct_answer}`]}
                              </strong></>
                            )}
                          </Text>
                          <Text>{t('quiz.alert.explanationLabel')} {question.explanation}</Text>
                        </Alert>
                      )}
                    </Card>
                  ))}

                  {/* Submit Quiz Button - only show if there are MC questions and not submitted yet */}
                  {mcQuestions.length > 0 && !quizSubmitted && (
                    <Button
                      onClick={handleSubmitQuiz}
                      fullWidth
                      mt="md"
                      disabled={
                        Object.values(quizAnswers).some(a => a === '')
                      }
                    >
                      {t('buttons.submitQuiz')}
                    </Button>
                  )}

                  {/* Info message if only OT questions */}
                  {otQuestions.length > 0 && mcQuestions.length === 0 && (
                    <Alert color="blue" mt="md">
                      <Text>Grade each of your answers above to receive feedback from our AI tutor.</Text>
                    </Alert>
                  )}
                </Paper>
              </Tabs.Panel>
            </Tabs>

            <Group position="apart">
              <Button
                variant="outline"
                onClick={() => navigate(`/dashboard/courses/${courseId}`)}
              >
                {t('buttons.backToCourse')}
              </Button>
              <Button
                color="green"
                onClick={markChapterComplete}
                loading={markingComplete}
                disabled={markingComplete}
              >
                {t('buttons.markComplete')}
              </Button>
              {chapter.is_completed && (
                <Badge color="green" size="lg">{t('badge.completed')}</Badge>
              )}
            </Group>
          </>
        )}      
      </Container>
      
      {/* Toolbar Container with all interactive tools */}
      <ToolbarContainer courseId={courseId} chapterId={chapterId} />
    </div>
  );
}

export default ChapterView;<|MERGE_RESOLUTION|>--- conflicted
+++ resolved
@@ -1,4 +1,4 @@
-import { useState, useEffect } from 'react';
+import { useState, useEffect, useRef } from 'react';
 import { useParams, useNavigate } from 'react-router-dom';
 import { useTranslation } from 'react-i18next';
 import {
@@ -18,30 +18,21 @@
   Badge,
   SimpleGrid,
   Image,
-<<<<<<< HEAD
-=======
   Textarea
->>>>>>> a06ad20b
 } from '@mantine/core';
 import { IconDownload } from '@tabler/icons-react';
 
 import { useMediaQuery } from '@mantine/hooks';
 import { IconAlertCircle, IconBookmark, IconQuestionMark, IconPhoto, IconFileText } from '@tabler/icons-react';
-<<<<<<< HEAD
 import { MediaGallery } from '../components/media/MediaGallery';
 import { FileList } from '../components/media/FileList';
-=======
->>>>>>> a06ad20b
 import { toast } from 'react-toastify';
 import { courseService } from '../api/courseService';
 import ToolbarContainer from '../components/tools/ToolbarContainer';
 import { useToolbar } from '../contexts/ToolbarContext';
 import AiCodeWrapper from "../components/AiCodeWrapper.jsx";
-<<<<<<< HEAD
 import { downloadChapterContentAsPDF, prepareElementForPDF } from '../utils/pdfDownload';
 import FullscreenContentWrapper from '../components/FullscreenContentWrapper';
-=======
->>>>>>> a06ad20b
 
 function ChapterView() {
   const { t } = useTranslation('chapterView');
@@ -50,14 +41,9 @@
   const { toolbarOpen, toolbarWidth } = useToolbar(); // Get toolbar state from context
   const isMobile = useMediaQuery('(max-width: 768px)'); // Add mobile detection
   const [chapter, setChapter] = useState(null);
-<<<<<<< HEAD
-  const [images, setImages] = useState([]); // This will store image info + object URLs
-  const [files, setFiles] = useState([]); // This will store file info + object URLs
-=======
   const [questions, setQuestions] = useState([]); // Separate state for questions
   const [images, setImages] = useState([]);
   const [files, setFiles] = useState([]);
->>>>>>> a06ad20b
   const [loading, setLoading] = useState(true);
   const [mediaLoading, setMediaLoading] = useState(true);
   const [error, setError] = useState(null);
@@ -71,14 +57,11 @@
   const [gradingQuestion, setGradingQuestion] = useState(null); // Track which OT question is being graded
   const [questionFeedback, setQuestionFeedback] = useState({}); // Store feedback for OT questions
   const [markingComplete, setMarkingComplete] = useState(false);
-<<<<<<< HEAD
   const [downloadingPDF, setDownloadingPDF] = useState(false);
   const [deletingItem, setDeletingItem] = useState(null); // Track which item is being deleted
 
   // Ref for the content area that we want to download as PDF
   const contentRef = useRef(null);
-=======
->>>>>>> a06ad20b
 
   useEffect(() => {
     console.log("Toolbar state changed:", { open: toolbarOpen, width: toolbarWidth });
@@ -90,13 +73,8 @@
     const fetchChapterAndMediaInfo = async () => {
       try {
         setLoading(true);
-<<<<<<< HEAD
-        // Fetch chapter data and media info
-        const [chapterData, imagesData, filesData] = await Promise.all([
-=======
         // Fetch chapter data, questions, images, and files separately
         const [chapterData, questionsData, imagesData, filesData] = await Promise.all([
->>>>>>> a06ad20b
           courseService.getChapter(courseId, chapterId),
           courseService.getChapterQuestions(courseId, chapterId),
           courseService.getImages(courseId),
@@ -104,8 +82,10 @@
         ]);
 
         setChapter(chapterData);
-<<<<<<< HEAD
-        
+        setQuestions(questionsData || []);
+        setImages(imagesData);
+        setFiles(filesData);
+
         // Set initial media state with empty URLs (will be populated in next effect)
         setImages(imagesData.map(img => ({
           ...img,
@@ -113,18 +93,13 @@
           loading: true,
           error: null
         })));
-        
+
         setFiles(filesData.map(file => ({
           ...file,
           objectUrl: null,
           loading: true,
           error: null
         })));
-=======
-        setQuestions(questionsData || []);
-        setImages(imagesData);
-        setFiles(filesData);
->>>>>>> a06ad20b
 
         // Initialize quiz answers based on question types
         if (questionsData && questionsData.length > 0) {
@@ -146,11 +121,7 @@
         setError(null);
       } catch (error) {
         setError(t('errors.loadFailed'));
-<<<<<<< HEAD
-        console.error('Error fetching chapter or media info:', error);
-=======
         console.error('Error fetching chapter, questions, images, or files:', error);
->>>>>>> a06ad20b
       } finally {
         setLoading(false);
       }
@@ -159,25 +130,24 @@
     fetchChapterAndMediaInfo();
   }, [courseId, chapterId, t]);
 
-<<<<<<< HEAD
   // Track if this is the initial load
   const initialLoad = useRef(true);
 
   // Fetch actual media files
   useEffect(() => {
     if (loading) return; // Wait for initial data to load
-    
+
     // Only run on initial load or when media data changes
-    if (!initialLoad.current && images.every(img => img.objectUrl || img.error) && 
+    if (!initialLoad.current && images.every(img => img.objectUrl || img.error) &&
         files.every(file => file.objectUrl || file.error)) {
       return;
     }
-    
+
     const fetchMedia = async () => {
       console.log('Starting media fetch...');
       try {
         setMediaLoading(true);
-        
+
         // Process images
         console.log('Processing images...', images);
         const updatedImages = await Promise.all(
@@ -186,7 +156,7 @@
               console.log(`Skipping image ${image.id} - already ${image.objectUrl ? 'loaded' : 'errored'}`);
               return image;
             }
-            
+
             try {
               console.log(`Downloading image ${image.id}...`);
               const imageBlob = await courseService.downloadImage(image.id);
@@ -198,16 +168,16 @@
               return { ...image, objectUrl, loading: false, error: null };
             } catch (err) {
               console.error(`Error loading image ${image.id} (${image.filename}):`, err);
-              return { 
-                ...image, 
-                error: t('errors.mediaLoadFailed'), 
+              return {
+                ...image,
+                error: t('errors.mediaLoadFailed'),
                 loading: false,
                 errorDetails: err.message
               };
             }
           })
         );
-        
+
         // Process files
         console.log('Processing files...', files);
         const updatedFiles = await Promise.all(
@@ -216,7 +186,7 @@
               console.log(`Skipping file ${file.id} - already ${file.objectUrl ? 'loaded' : 'errored'}`);
               return file;
             }
-            
+
             try {
               console.log(`Downloading file ${file.id}...`);
               const fileBlob = await courseService.downloadFile(file.id);
@@ -228,16 +198,16 @@
               return { ...file, objectUrl, loading: false, error: null };
             } catch (err) {
               console.error(`Error loading file ${file.id} (${file.filename}):`, err);
-              return { 
-                ...file, 
-                error: t('errors.mediaLoadFailed'), 
+              return {
+                ...file,
+                error: t('errors.mediaLoadFailed'),
                 loading: false,
                 errorDetails: err.message
               };
             }
           })
         );
-        
+
         console.log('Media fetch complete, updating state...');
         setImages(updatedImages);
         setFiles(updatedFiles);
@@ -272,16 +242,16 @@
     try {
       setDeletingItem(`image-${imageId}`);
       await courseService.deleteImage(imageId);
-      
+
       // Optimistically update the UI
       setImages(prevImages => prevImages.filter(img => img.id !== imageId));
-      
+
       // Clean up the object URL
       const imageToDelete = images.find(img => img.id === imageId);
       if (imageToDelete?.objectUrl) {
         URL.revokeObjectURL(imageToDelete.objectUrl);
       }
-      
+
       toast.success(t('imageDeleted'));
     } catch (error) {
       console.error('Error deleting image:', error);
@@ -295,16 +265,16 @@
     try {
       setDeletingItem(`file-${fileId}`);
       await courseService.deleteDocument(fileId);
-      
+
       // Optimistically update the UI
       setFiles(prevFiles => prevFiles.filter(file => file.id !== fileId));
-      
+
       // Clean up the object URL
       const fileToDelete = files.find(file => file.id === fileId);
       if (fileToDelete?.objectUrl) {
         URL.revokeObjectURL(fileToDelete.objectUrl);
       }
-      
+
       toast.success(t('fileDeleted'));
     } catch (error) {
       console.error('Error deleting file:', error);
@@ -315,9 +285,7 @@
   };
 
   const handleAnswerChange = (questionIndex, value) => {
-=======
   const handleMCAnswerChange = (questionId, value) => {
->>>>>>> a06ad20b
     setQuizAnswers((prev) => ({
       ...prev,
       [questionId]: value,
@@ -405,6 +373,36 @@
       console.error('Error marking chapter complete:', error);
     } finally {
       setMarkingComplete(false);
+    }
+  };
+
+  const handleDownloadPDF = async () => {
+    if (!contentRef.current || !chapter) {
+      toast.error('Content not available for download');
+      return;
+    }
+
+    try {
+      setDownloadingPDF(true);
+
+      // Prepare element for PDF generation (temporarily adjust styles)
+      const cleanup = prepareElementForPDF(contentRef.current);
+
+      // Give the browser a moment to apply the style changes
+      await new Promise(resolve => setTimeout(resolve, 100));
+
+      // Download the PDF
+      await downloadChapterContentAsPDF(contentRef.current, chapter.caption || 'Chapter');
+
+      // Cleanup styles
+      cleanup();
+
+      toast.success('Chapter content downloaded as PDF');
+    } catch (error) {
+      console.error('Error downloading PDF:', error);
+      toast.error('Failed to download PDF. Please try again.');
+    } finally {
+      setDownloadingPDF(false);
     }
   };
 
@@ -462,14 +460,26 @@
                 <Title order={1}>{chapter.caption}</Title>
                 <Text color="dimmed">{t('estimatedTime', { minutes: chapter.time_minutes })}</Text>
               </div>
-              <Button
-                color="green"
-                onClick={markChapterComplete}
-                loading={markingComplete}
-                disabled={markingComplete}
-              >
-                {t('buttons.markComplete')}
-              </Button>
+              <Group spacing="sm">
+                <Button
+                  variant="outline"
+                  color="blue"
+                  leftIcon={<IconDownload size={16} />}
+                  onClick={handleDownloadPDF}
+                  loading={downloadingPDF}
+                  disabled={downloadingPDF || activeTab !== 'content'}
+                >
+                  Download PDF
+                </Button>
+                <Button
+                  color="green"
+                  onClick={markChapterComplete}
+                  loading={markingComplete}
+                  disabled={markingComplete}
+                >
+                  {t('buttons.markComplete')}
+                </Button>
+              </Group>
             </Group>
 
             <Tabs value={activeTab} onTabChange={setActiveTab} mb="xl">
@@ -489,7 +499,6 @@
               </Tabs.List>
 
               <Tabs.Panel value="content" pt="xs">
-<<<<<<< HEAD
                 <FullscreenContentWrapper>
                   <Paper shadow="xs" p="md" withBorder ref={contentRef}>
                     <div className="markdown-content">
@@ -497,33 +506,26 @@
                     </div>
                   </Paper>
                 </FullscreenContentWrapper>
-=======
-                <Paper shadow="xs" p="md" withBorder>
-                  <div className="markdown-content">
-                    <AiCodeWrapper>{chapter.content}</AiCodeWrapper>
-                  </div>
-                </Paper>
->>>>>>> a06ad20b
               </Tabs.Panel>
 
                 <Tabs.Panel value="images" pt="xs">
                   <Paper shadow="xs" p="md" withBorder>
-                    <MediaGallery 
-                      images={images} 
-                      onDelete={handleDeleteImage} 
-                      deletingItem={deletingItem} 
-                      isMobile={isMobile} 
+                    <MediaGallery
+                      images={images}
+                      onDelete={handleDeleteImage}
+                      deletingItem={deletingItem}
+                      isMobile={isMobile}
                     />
                   </Paper>
                 </Tabs.Panel>
 
                 <Tabs.Panel value="files" pt="xs">
                   <Paper shadow="xs" p="md" withBorder>
-                    <FileList 
-                      files={files} 
-                      onDelete={handleDeleteFile} 
-                      deletingItem={deletingItem} 
-                      mediaLoading={mediaLoading} 
+                    <FileList
+                      files={files}
+                      onDelete={handleDeleteFile}
+                      deletingItem={deletingItem}
+                      mediaLoading={mediaLoading}
                     />
                   </Paper>
                 </Tabs.Panel>
@@ -664,17 +666,29 @@
               >
                 {t('buttons.backToCourse')}
               </Button>
-              <Button
-                color="green"
-                onClick={markChapterComplete}
-                loading={markingComplete}
-                disabled={markingComplete}
-              >
-                {t('buttons.markComplete')}
-              </Button>
-              {chapter.is_completed && (
-                <Badge color="green" size="lg">{t('badge.completed')}</Badge>
-              )}
+              <Group spacing="sm">
+                <Button
+                  variant="outline"
+                  color="blue"
+                  leftIcon={<IconDownload size={16} />}
+                  onClick={handleDownloadPDF}
+                  loading={downloadingPDF}
+                  disabled={downloadingPDF || activeTab !== 'content'}
+                >
+                  Download PDF
+                </Button>
+                <Button
+                  color="green"
+                  onClick={markChapterComplete}
+                  loading={markingComplete}
+                  disabled={markingComplete}
+                >
+                  {t('buttons.markComplete')}
+                </Button>
+                {chapter.is_completed && (
+                  <Badge color="green" size="lg">{t('badge.completed')}</Badge>
+                )}
+              </Group>
             </Group>
           </>
         )}      
