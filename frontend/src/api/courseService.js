--- conflicted
+++ resolved
@@ -87,20 +87,20 @@
     // Step 1: Make the initial POST request to get the course data (including ID)
     const response = await apiWithCookies.post('/courses/create', data);
     console.log('[POST] Course creation request successful, response:', response.data);
-    return response.data;
+    return response.data; 
   },
 
   // Upload a document and get document ID
   uploadDocument: async (file) => {
     const formData = new FormData();
     formData.append('file', file);
-
+    
     const response = await apiWithCookies.post('/files/documents', formData, {
       headers: {
         'Content-Type': 'multipart/form-data'
       }
     });
-
+    
     return response.data; // Contains document ID and other info
   },
 
@@ -108,17 +108,16 @@
   uploadImage: async (file) => {
     const formData = new FormData();
     formData.append('file', file);
-
+    
     const response = await apiWithCookies.post('/files/images', formData, {
       headers: {
         'Content-Type': 'multipart/form-data'
       }
     });
-
+    
     return response.data; // Contains image ID and other info
   },
 
-<<<<<<< HEAD
   // Delete a document by ID
   deleteDocument: async (fileId) => {
     await apiWithCookies.delete(`/files/documents/${fileId}`);
@@ -129,8 +128,6 @@
     await apiWithCookies.delete(`/files/images/${imageId}`);
   },
 
-=======
->>>>>>> a06ad20b
 };
 
 export default courseService;